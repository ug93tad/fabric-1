/*
Licensed to the Apache Software Foundation (ASF) under one
or more contributor license agreements.  See the NOTICE file
distributed with this work for additional information
regarding copyright ownership.  The ASF licenses this file
to you under the Apache License, Version 2.0 (the
"License"); you may not use this file except in compliance
with the License.  You may obtain a copy of the License at

  http://www.apache.org/licenses/LICENSE-2.0

Unless required by applicable law or agreed to in writing,
software distributed under the License is distributed on an
"AS IS" BASIS, WITHOUT WARRANTIES OR CONDITIONS OF ANY
KIND, either express or implied.  See the License for the
specific language governing permissions and limitations
under the License.
*/

package crypto

import (
	membersrvc "github.com/hyperledger/fabric/membersrvc/protos"
	"errors"
	"github.com/spf13/viper"
	"path/filepath"
)

func (node *nodeImpl) initConfiguration(name string) (err error) {
	// Set logger
	prefix := eTypeToString(node.eType)

	// Set configuration
	node.conf = &configuration{prefix: prefix, name: name}
	if err = node.conf.init(); err != nil {
		return
	}

	node.debug("Data will be stored at [%s]", node.conf.configurationPath)

	return
}

type configuration struct {
	prefix string
	name   string

	logPrefix string

	rootDataPath      string
	configurationPath string
	keystorePath      string
	rawsPath          string
	tCertsPath        string

	configurationPathProperty string
	ecaPAddressProperty       string
	tcaPAddressProperty       string
	tlscaPAddressProperty     string

	securityLevel int
	hashAlgorithm string

	tlsServerName string

	multiThreading bool
	tCertBatchSize  int
<<<<<<< HEAD
	tCertAttributes map[string]string
=======
	tCertAttributes []*membersrvc.TCertAttribute
>>>>>>> d5d1c857
}

func (conf *configuration) init() error {
	conf.configurationPathProperty = "peer.fileSystemPath"
	conf.ecaPAddressProperty = "peer.pki.eca.paddr"
	conf.tcaPAddressProperty = "peer.pki.tca.paddr"
	conf.tlscaPAddressProperty = "peer.pki.tlsca.paddr"
	conf.logPrefix = "[" + conf.prefix + "." + conf.name + "] "

	// Check mandatory fields
	if err := conf.checkProperty(conf.configurationPathProperty); err != nil {
		return err
	}
	if err := conf.checkProperty(conf.ecaPAddressProperty); err != nil {
		return err
	}
	if err := conf.checkProperty(conf.tcaPAddressProperty); err != nil {
		return err
	}
	if err := conf.checkProperty(conf.tlscaPAddressProperty); err != nil {
		return err
	}

	conf.configurationPath = viper.GetString(conf.configurationPathProperty)
	conf.rootDataPath = conf.configurationPath

	// Set configuration path
	conf.configurationPath = filepath.Join(
		conf.configurationPath,
		"crypto", conf.prefix, conf.name,
	)

	// Set ks path
	conf.keystorePath = filepath.Join(conf.configurationPath, "ks")

	// Set raws path
	conf.rawsPath = filepath.Join(conf.keystorePath, "raw")

	// Set tCerts path
	conf.tCertsPath = filepath.Join(conf.keystorePath, "tcerts")

	conf.securityLevel = 384
	if viper.IsSet("security.level") {
		ovveride := viper.GetInt("security.level")
		if ovveride != 0 {
			conf.securityLevel = ovveride
		}
	}
	
	conf.hashAlgorithm = "SHA3"
	if viper.IsSet("security.hashAlgorithm") {
		ovveride := viper.GetString("security.hashAlgorithm")
		if ovveride != "" {
			conf.hashAlgorithm = ovveride
		}
	}

	// Set TLS host override
	conf.tlsServerName = "tlsca"
	if viper.IsSet("peer.pki.tls.serverhostoverride") {
		ovveride := viper.GetString("peer.pki.tls.serverhostoverride")
		if ovveride != "" {
			conf.tlsServerName = ovveride
		}
	}

	// Set tCertBatchSize
	conf.tCertBatchSize = 200
	if viper.IsSet("security.tcert.batch.size") {
		ovveride := viper.GetInt("security.tcert.batch.size")
		if ovveride != 0 {
			conf.tCertBatchSize = ovveride
		}
	}

	// Set multithread
	conf.multiThreading = false
	if viper.IsSet("security.multithreading.enabled") {
		conf.multiThreading = viper.GetBool("security.multithreading.enabled")
	}
	
	// Set attributes
<<<<<<< HEAD
	conf.tCertAttributes = make(map[string]string)
	if viper.IsSet("security.tcert.attributes") {
		conf.tCertAttributes = viper.GetStringMapString("security.tcert.attributes")
=======
	conf.tCertAttributes = []*membersrvc.TCertAttribute{}
	if viper.IsSet("security.tcert.attributes") {
		attributes := viper.GetStringMapString("security.tcert.attributes")
		for key, value := range attributes {
			conf.tCertAttributes = append(conf.tCertAttributes, &membersrvc.TCertAttribute{key, value})
		}
>>>>>>> d5d1c857
	}

	return nil
}

func (conf *configuration) checkProperty(property string) error {
	res := viper.GetString(property)
	if res == "" {
		return errors.New("Property not specified in configuration file. Please check that property is set: " + property)
	}
	return nil
}

func (conf *configuration) getTCAPAddr() string {
	return viper.GetString(conf.tcaPAddressProperty)
}

func (conf *configuration) getECAPAddr() string {
	return viper.GetString(conf.ecaPAddressProperty)
}

func (conf *configuration) getTLSCAPAddr() string {
	return viper.GetString(conf.tlscaPAddressProperty)
}

func (conf *configuration) getConfPath() string {
	return conf.configurationPath
}

func (conf *configuration) getTCertsPath() string {
	return conf.tCertsPath
}

func (conf *configuration) getKeyStorePath() string {
	return conf.keystorePath
}

func (conf *configuration) getRootDatastorePath() string {
	return conf.rootDataPath
}

func (conf *configuration) getRawsPath() string {
	return conf.rawsPath
}

func (conf *configuration) getKeyStoreFilename() string {
	return "db"
}

func (conf *configuration) getKeyStoreFilePath() string {
	return filepath.Join(conf.getKeyStorePath(), conf.getKeyStoreFilename())
}

func (conf *configuration) getPathForAlias(alias string) string {
	return filepath.Join(conf.getRawsPath(), alias)
}

func (conf *configuration) getQueryStateKeyFilename() string {
	return "query.key"
}

func (conf *configuration) getEnrollmentKeyFilename() string {
	return "enrollment.key"
}

func (conf *configuration) getEnrollmentCertFilename() string {
	return "enrollment.cert"
}

func (conf *configuration) getEnrollmentIDPath() string {
	return filepath.Join(conf.getRawsPath(), conf.getEnrollmentIDFilename())
}

func (conf *configuration) getEnrollmentIDFilename() string {
	return "enrollment.id"
}

func (conf *configuration) getTCACertsChainFilename() string {
	return "tca.cert.chain"
}

func (conf *configuration) getECACertsChainFilename() string {
	return "eca.cert.chain"
}

func (conf *configuration) getTLSCACertsChainFilename() string {
	return "tlsca.cert.chain"
}

func (conf *configuration) getTLSCACertsExternalPath() string {
	return viper.GetString("peer.pki.tls.rootcert.file")
}

func (conf *configuration) isTLSEnabled() bool {
	return viper.GetBool("peer.pki.tls.enabled")
}

func (conf *configuration) isTLSClientAuthEnabled() bool {
	return viper.GetBool("peer.pki.tls.client.auth.enabled")
}

func (conf *configuration) IsMultithreadingEnabled() bool {
	return conf.multiThreading
}

func (conf *configuration) getTCAServerName() string {
	return conf.tlsServerName
}

func (conf *configuration) getECAServerName() string {
	return conf.tlsServerName
}

func (conf *configuration) getTLSCAServerName() string {
	return conf.tlsServerName
}

func (conf *configuration) getTLSKeyFilename() string {
	return "tls.key"
}

func (conf *configuration) getTLSCertFilename() string {
	return "tls.cert"
}

func (conf *configuration) getTLSRootCertFilename() string {
	return "tls.cert.chain"
}

func (conf *configuration) getEnrollmentChainKeyFilename() string {
	return "chain.key"
}

func (conf *configuration) getTCertOwnerKDFKeyFilename() string {
	return "tca.kdf.key"
}

func (conf *configuration) getTCertBatchSize() int {
	return conf.tCertBatchSize
}

<<<<<<< HEAD
func (conf *configuration) getTCertAttributes() map[string]string {
=======
func (conf *configuration) getTCertAttributes() []*membersrvc.TCertAttribute {
>>>>>>> d5d1c857
	return conf.tCertAttributes
}
<|MERGE_RESOLUTION|>--- conflicted
+++ resolved
@@ -65,11 +65,7 @@
 
 	multiThreading bool
 	tCertBatchSize  int
-<<<<<<< HEAD
-	tCertAttributes map[string]string
-=======
 	tCertAttributes []*membersrvc.TCertAttribute
->>>>>>> d5d1c857
 }
 
 func (conf *configuration) init() error {
@@ -152,18 +148,12 @@
 	}
 	
 	// Set attributes
-<<<<<<< HEAD
-	conf.tCertAttributes = make(map[string]string)
-	if viper.IsSet("security.tcert.attributes") {
-		conf.tCertAttributes = viper.GetStringMapString("security.tcert.attributes")
-=======
 	conf.tCertAttributes = []*membersrvc.TCertAttribute{}
 	if viper.IsSet("security.tcert.attributes") {
 		attributes := viper.GetStringMapString("security.tcert.attributes")
 		for key, value := range attributes {
 			conf.tCertAttributes = append(conf.tCertAttributes, &membersrvc.TCertAttribute{key, value})
 		}
->>>>>>> d5d1c857
 	}
 
 	return nil
@@ -305,10 +295,6 @@
 	return conf.tCertBatchSize
 }
 
-<<<<<<< HEAD
-func (conf *configuration) getTCertAttributes() map[string]string {
-=======
 func (conf *configuration) getTCertAttributes() []*membersrvc.TCertAttribute {
->>>>>>> d5d1c857
 	return conf.tCertAttributes
 }
