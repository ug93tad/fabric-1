--- conflicted
+++ resolved
@@ -29,15 +29,9 @@
     affiliations:
         banks_and_institutions:
             banks:
-<<<<<<< HEAD
                 - bank_a
                 - bank_b
                 - bank_c
-=======
-                bank_a:
-                bank_b:
-                bank_c:
->>>>>>> 7cdb7307
             institutions:
                 - institution_a
 
@@ -116,11 +110,7 @@
         # The size of the batch of TCerts
         size:  200
       attributes:
-<<<<<<< HEAD
         company: ACompany
-=======
-        company: ACME
->>>>>>> 7cdb7307
         position: "Software Engineer"
     level: 256
     hashAlgorithm: SHA3
