--- conflicted
+++ resolved
@@ -36,10 +36,7 @@
 pki:
           validity-period:
                  update: true
-<<<<<<< HEAD
-=======
                  chaincodeHash: 6091c3abd07c18edd6ef48ae24cfe409522f7defb51e4103dfa61ca3012386380c1b179f904375e253f20f4b2c5c848299988e65d8b80cb3f6b3d848b6fb2230
->>>>>>> 2e0874c1
                  # TLS Settings for communications to update the validity period 
                  tls:
                          enabled: false 
