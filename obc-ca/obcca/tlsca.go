--- conflicted
+++ resolved
@@ -68,15 +68,6 @@
 	Info.Println("TLSCA started.")
 }
 
-<<<<<<< HEAD
-// Stop stops the TLSCA.
-//
-func (tlsca *TLSCA) Stop() {
-	tlsca.srvp.Stop()
-	tlsca.srva.Stop()
-}
-=======
->>>>>>> 2c711d67
 
 func (tlsca *TLSCA) startTLSCAP(srv *grpc.Server) {
 	pb.RegisterTLSCAPServer(srv, &TLSCAP{tlsca})
