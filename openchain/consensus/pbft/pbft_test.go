--- conflicted
+++ resolved
@@ -24,11 +24,8 @@
 	gp "google/protobuf"
 	"os"
 	"reflect"
-<<<<<<< HEAD
 	"strconv"
-=======
 	"sync"
->>>>>>> d239859e
 	"testing"
 	"time"
 
@@ -70,36 +67,6 @@
 
 }
 
-<<<<<<< HEAD
-=======
-func TestGetParam(t *testing.T) {
-	mock := NewMock()
-	instance := New(mock)
-	defer instance.Close()
-
-	key := "general.name" // for a key that exists
-	realVal := "pbft"     // expected value
-
-	testVal, err := instance.getParam(key) // read key
-	// Error should be nil, since the key exists.
-	if err != nil {
-		t.Fatalf("Error when retrieving value for existing key %s: %s", key, err)
-	}
-	// Values should match.
-	if testVal != realVal {
-		t.Fatalf("Expected value %s for key %s, got %s instead", realVal, key, testVal)
-	}
-
-	// read key
-	key = "non.existing.key"
-	_, err = instance.getParam(key)
-	// Error should not be nil, since the key does not exist.
-	if err == nil {
-		t.Fatal("Expected error since retrieving value for non-existing key, got nil instead")
-	}
-}
-
->>>>>>> d239859e
 func TestRecvRequest(t *testing.T) {
 	mock := NewMock()
 	instance := New(mock)
@@ -138,11 +105,8 @@
 func TestRecvMsg(t *testing.T) {
 	mock := NewMock()
 	instance := New(mock)
-<<<<<<< HEAD
-=======
 	defer instance.Close()
 	instance.id = 0
->>>>>>> d239859e
 	instance.replicaCount = 5
 
 	nestedMsg := &Message{&Message_Request{&Request{
@@ -233,16 +197,11 @@
 }
 
 type testnet struct {
-<<<<<<< HEAD
+	cond      *sync.Cond
+	closed    bool
 	replicas  []*instance
 	msgs      []taggedMsg
 	addresses []string
-=======
-	cond     *sync.Cond
-	closed   bool
-	replicas []*instance
-	msgs     []taggedMsg
->>>>>>> d239859e
 }
 
 type instance struct {
@@ -724,65 +683,6 @@
 	if err != nil {
 		t.Fatalf("Processing failed: %s", err)
 	}
-<<<<<<< HEAD
-}
-
-func TestInconsistentDataViewChange(t *testing.T) {
-	net := makeTestnet(1)
-
-	txTime := &gp.Timestamp{Seconds: 1, Nanos: 0}
-	tx := &pb.Transaction{Type: pb.Transaction_CHAINCODE_NEW, Timestamp: txTime}
-	txPacked, _ := proto.Marshal(tx)
-
-	makePP := func(iter int64) *PrePrepare {
-		req := &Request{
-			Timestamp: &gp.Timestamp{Seconds: iter, Nanos: 0},
-			Payload:   txPacked,
-		}
-		preprep := &PrePrepare{
-			View:           0,
-			SequenceNumber: 1,
-			RequestDigest:  hashReq(req),
-			Request:        req,
-			ReplicaId:      0,
-		}
-		return preprep
-	}
-
-	_ = net.replicas[0].plugin.recvRequest(makePP(0).Request)
-
-	// clear all messages sent by primary
-	net.msgs = net.msgs[:0]
-
-	// replace with fake messages
-	_ = net.replicas[1].plugin.recvPrePrepare(makePP(1))
-	_ = net.replicas[2].plugin.recvPrePrepare(makePP(1))
-	_ = net.replicas[3].plugin.recvPrePrepare(makePP(0))
-
-	err := net.process()
-	if err != nil {
-		t.Fatalf("Processing failed: %s", err)
-	}
-
-	for _, inst := range net.replicas {
-		if len(inst.executed) != 0 {
-			t.Errorf("Expected no execution")
-			continue
-		}
-	}
-
-	for _, inst := range net.replicas {
-		inst.plugin.sendViewChange()
-	}
-
-	err = net.process()
-	if err != nil {
-		t.Fatalf("Processing failed: %s", err)
-	}
-
-	// XXX once state transfer works, make sure that a request
-	// was executed by all replicas.
-=======
 
 	// XXX once state transfer works, make sure that a request
 	// was executed by all replicas.
@@ -819,5 +719,4 @@
 			t.Fatalf("should have reached view 2")
 		}
 	}
->>>>>>> d239859e
 }